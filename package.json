--- conflicted
+++ resolved
@@ -4060,8 +4060,29 @@
 				"capabilities": {
 					"supportsFileAttachments": true,
 					"supportsToolAttachments": false
-<<<<<<< HEAD
-				}
+				},
+				"commands": [
+					{
+						"name": "init",
+						"description": "Initialize a new CLAUDE.md file with codebase documentation"
+					},
+					{
+						"name": "compact",
+						"description": "Clear conversation history but keep a summary in context. Optional: /compact [instructions for summarization]"
+					},
+					{
+						"name": "pr-comments",
+						"description": "Get comments from a GitHub pull request"
+					},
+					{
+						"name": "review",
+						"description": "Review a pull request"
+					},
+					{
+						"name": "security-review",
+						"description": "Complete a security review of the pending changes on the current branch"
+					}
+				]
 			},
 			{
 				"type": "opencode",
@@ -4072,31 +4093,6 @@
 					"supportsFileAttachments": true,
 					"supportsToolAttachments": false
 				}
-=======
-				},
-				"commands": [
-					{
-						"name": "init",
-						"description": "Initialize a new CLAUDE.md file with codebase documentation"
-					},
-					{
-						"name": "compact",
-						"description": "Clear conversation history but keep a summary in context. Optional: /compact [instructions for summarization]"
-					},
-					{
-						"name": "pr-comments",
-						"description": "Get comments from a GitHub pull request"
-					},
-					{
-						"name": "review",
-						"description": "Review a pull request"
-					},
-					{
-						"name": "security-review",
-						"description": "Complete a security review of the pending changes on the current branch"
-					}
-				]
->>>>>>> 48c3cbba
 			}
 		],
 		"debuggers": [
@@ -4284,12 +4280,8 @@
 		"@anthropic-ai/sdk": "^0.63.0",
 		"@humanwhocodes/gitignore-to-minimatch": "1.0.2",
 		"@microsoft/tiktokenizer": "^1.0.10",
-<<<<<<< HEAD
 		"@opencode-ai/sdk": "^0.7.1",
-		"@vscode/copilot-api": "^0.1.8",
-=======
 		"@vscode/copilot-api": "^0.1.10",
->>>>>>> 48c3cbba
 		"@vscode/extension-telemetry": "^1.0.0",
 		"@vscode/l10n": "^0.0.18",
 		"@vscode/prompt-tsx": "^0.4.0-alpha.5",
