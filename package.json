--- conflicted
+++ resolved
@@ -4024,8 +4024,29 @@
 				"capabilities": {
 					"supportsFileAttachments": true,
 					"supportsToolAttachments": false
-<<<<<<< HEAD
-				}
+				},
+				"commands": [
+					{
+						"name": "init",
+						"description": "Initialize a new CLAUDE.md file with codebase documentation"
+					},
+					{
+						"name": "compact",
+						"description": "Clear conversation history but keep a summary in context. Optional: /compact [instructions for summarization]"
+					},
+					{
+						"name": "pr-comments",
+						"description": "Get comments from a GitHub pull request"
+					},
+					{
+						"name": "review",
+						"description": "Review a pull request"
+					},
+					{
+						"name": "security-review",
+						"description": "Complete a security review of the pending changes on the current branch"
+					}
+				]
 			},
 			{
 				"id": "chat-replay",
@@ -4033,31 +4054,6 @@
 				"name": "replay",
 				"displayName": "Chat Replay",
 				"description": "Replay chat sessions from JSON files"
-=======
-				},
-				"commands": [
-					{
-						"name": "init",
-						"description": "Initialize a new CLAUDE.md file with codebase documentation"
-					},
-					{
-						"name": "compact",
-						"description": "Clear conversation history but keep a summary in context. Optional: /compact [instructions for summarization]"
-					},
-					{
-						"name": "pr-comments",
-						"description": "Get comments from a GitHub pull request"
-					},
-					{
-						"name": "review",
-						"description": "Review a pull request"
-					},
-					{
-						"name": "security-review",
-						"description": "Complete a security review of the pending changes on the current branch"
-					}
-				]
->>>>>>> f94e4777
 			}
 		],
 		"debuggers": [
